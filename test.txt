hello boy
<<<<<<< HEAD
conflict test d
=======
conflict test master
>>>>>>> ebe3c5fd
<|MERGE_RESOLUTION|>--- conflicted
+++ resolved
@@ -1,6 +1,2 @@
 hello boy
-<<<<<<< HEAD
-conflict test d
-=======
-conflict test master
->>>>>>> ebe3c5fd
+conflict test master d